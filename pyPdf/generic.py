--- conflicted
+++ resolved
@@ -1,818 +1,795 @@
-# vim: sw=4:expandtab:foldmethod=marker
-#
-# Copyright (c) 2006, Mathieu Fenniak
-# All rights reserved.
-#
-# Redistribution and use in source and binary forms, with or without
-# modification, are permitted provided that the following conditions are
-# met:
-#
-# * Redistributions of source code must retain the above copyright notice,
-# this list of conditions and the following disclaimer.
-# * Redistributions in binary form must reproduce the above copyright notice,
-# this list of conditions and the following disclaimer in the documentation
-# and/or other materials provided with the distribution.
-# * The name of the author may not be used to endorse or promote products
-# derived from this software without specific prior written permission.
-#
-# THIS SOFTWARE IS PROVIDED BY THE COPYRIGHT HOLDERS AND CONTRIBUTORS "AS IS"
-# AND ANY EXPRESS OR IMPLIED WARRANTIES, INCLUDING, BUT NOT LIMITED TO, THE
-# IMPLIED WARRANTIES OF MERCHANTABILITY AND FITNESS FOR A PARTICULAR PURPOSE
-# ARE DISCLAIMED. IN NO EVENT SHALL THE COPYRIGHT OWNER OR CONTRIBUTORS BE
-# LIABLE FOR ANY DIRECT, INDIRECT, INCIDENTAL, SPECIAL, EXEMPLARY, OR
-# CONSEQUENTIAL DAMAGES (INCLUDING, BUT NOT LIMITED TO, PROCUREMENT OF
-# SUBSTITUTE GOODS OR SERVICES; LOSS OF USE, DATA, OR PROFITS; OR BUSINESS
-# INTERRUPTION) HOWEVER CAUSED AND ON ANY THEORY OF LIABILITY, WHETHER IN
-# CONTRACT, STRICT LIABILITY, OR TORT (INCLUDING NEGLIGENCE OR OTHERWISE)
-# ARISING IN ANY WAY OUT OF THE USE OF THIS SOFTWARE, EVEN IF ADVISED OF THE
-# POSSIBILITY OF SUCH DAMAGE.
-
-
-"""
-Implementation of generic PDF objects (dictionary, number, string, and so on)
-"""
-__author__ = "Mathieu Fenniak"
-__author_email__ = "biziqe@mathieu.fenniak.net"
-
-import re
-from .utils import (readNonWhitespace, RC4_encrypt, PdfReadError)
-from .filters import (FlateDecode, decodeStreamData)
-import decimal
-import codecs
-
-def readObject(stream, pdf):
-    tok = stream.read(1)
-    stream.seek(-1, 1) # reset to start
-    if tok == b't' or tok == b'f':
-        # boolean object
-        return BooleanObject.readFromStream(stream)
-    elif tok == b'(':
-        # string object
-        return readStringFromStream(stream)
-    elif tok == b'/':
-        # name object
-        return NameObject.readFromStream(stream)
-    elif tok == b'[':
-        # array object
-        return ArrayObject.readFromStream(stream, pdf)
-    elif tok == b'n':
-        # null object
-        return NullObject.readFromStream(stream)
-    elif tok == b'<':
-        # hexadecimal string OR dictionary
-        peek = stream.read(2)
-        stream.seek(-2, 1) # reset to start
-        if peek == b'<<':
-            return DictionaryObject.readFromStream(stream, pdf)
-        else:
-            return readHexStringFromStream(stream)
-    elif tok == b'%':
-        # comment
-        while tok not in (b'\r', b'\n'):
-            tok = stream.read(1)
-        tok = readNonWhitespace(stream)
-        stream.seek(-1, 1)
-        return readObject(stream, pdf)
-    else:
-        # number object OR indirect reference
-        if tok == b'+' or tok == b'-':
-            # number
-            return NumberObject.readFromStream(stream)
-        peek = stream.read(20)
-        stream.seek(-len(peek), 1) # reset to start
-        if re.match(r"(\d+)\s(\d+)\sR[^a-zA-Z]", peek) != None:
-            return IndirectObject.readFromStream(stream, pdf)
-        else:
-            return NumberObject.readFromStream(stream)
-
-class PdfObject(object):
-    def getObject(self):
-        """Resolves indirect references."""
-        return self
-
-
-class NullObject(PdfObject):
-    def writeToStream(self, stream, encryption_key):
-        stream.write(b"null")
-
-    def readFromStream(stream):
-        nulltxt = stream.read(4)
-        if nulltxt != b"null":
-            raise PdfReadError("error reading null object")
-        return NullObject()
-    readFromStream = staticmethod(readFromStream)
-
-
-class BooleanObject(PdfObject):
-    def __init__(self, value):
-        self.value = value
-
-    def writeToStream(self, stream, encryption_key):
-        if self.value:
-            stream.write(b"true")
-        else:
-            stream.write(b"false")
-
-    def readFromStream(stream):
-        word = stream.read(4)
-        if word == b"true":
-            return BooleanObject(True)
-        elif word == b"fals":
-            stream.read(1)
-            return BooleanObject(False)
-        assert False
-    readFromStream = staticmethod(readFromStream)
-
-
-class ArrayObject(list, PdfObject):
-    def writeToStream(self, stream, encryption_key):
-        stream.write(b"[")
-        for data in self:
-            stream.write(b" ")
-            data.writeToStream(stream, encryption_key)
-        stream.write(b" ]")
-
-    def readFromStream(stream, pdf):
-        arr = ArrayObject()
-        tmp = stream.read(1)
-        if tmp != b"[":
-            raise PdfReadError("error reading array")
-        while True:
-            # skip leading whitespace
-            tok = stream.read(1)
-            while tok in b" \t\n\r":
-                tok = stream.read(1)
-            stream.seek(-1, 1)
-            # check for array ending
-            peekahead = stream.read(1)
-            if peekahead == b"]":
-                break
-            stream.seek(-1, 1)
-            # read and append obj
-            obj = readObject(stream, pdf)
-            arr.append(obj)
-        return arr
-    readFromStream = staticmethod(readFromStream)
-
-
-class IndirectObject(PdfObject):
-    def __init__(self, idnum, generation, pdf):
-        self.idnum = idnum
-        self.generation = generation
-        self.pdf = pdf
-
-    def getObject(self):
-        return self.pdf.getObject(self).getObject()
-
-    def __repr__(self):
-        return "IndirectObject(%r, %r)" % (self.idnum, self.generation)
-
-    def __eq__(self, other):
-        return (
-            other != None and
-            isinstance(other, IndirectObject) and
-            self.idnum == other.idnum and
-            self.generation == other.generation and
-            self.pdf is other.pdf
-            )
-
-    def __ne__(self, other):
-        return not self.__eq__(other)
-
-    def writeToStream(self, stream, encryption_key):
-        stream.write(("%s %s R" % (self.idnum, self.generation)).encode("ascii"))
-
-    def readFromStream(stream, pdf):
-        idnum = b""
-        while True:
-            tok = stream.read(1)
-            if tok in b" \t\n\r":
-                break
-            idnum += tok
-        generation = b""
-        while True:
-            tok = stream.read(1)
-            if tok in b" \t\n\r":
-                break
-            generation += tok
-        r = stream.read(1)
-        if r != b"R":
-            raise utils.PdfReadError("error reading indirect object reference")
-        return IndirectObject(int(idnum), int(generation), pdf)
-    readFromStream = staticmethod(readFromStream)
-
-
-class FloatObject(decimal.Decimal, PdfObject):
-    def __new__(cls, value="0", context=None):
-        return decimal.Decimal.__new__(cls, str(value), context)
-    def __repr__(self):
-        if self == self.to_integral():
-            return str(self.quantize(decimal.Decimal(1)))
-        else:
-            # XXX: this adds useless extraneous zeros.
-            return "%.5f" % self
-    def writeToStream(self, stream, encryption_key):
-<<<<<<< HEAD
-        stream.write(str(self).encode("ascii"))
-=======
-        stream.write(repr(self))
->>>>>>> 3353049b
-
-
-class NumberObject(int, PdfObject):
-    def writeToStream(self, stream, encryption_key):
-        stream.write(repr(self).encode("ascii"))
-
-    def readFromStream(stream):
-        name = b""
-        while True:
-            tok = stream.read(1)
-            if tok != b'+' and tok != b'-' and tok != b'.' and not tok in b'0123456789':
-                stream.seek(-1, 1)
-                break
-            name += tok
-        if name.find(b".") != -1:
-            return FloatObject(name.decode("ascii"))
-        else:
-            return NumberObject(name)
-    readFromStream = staticmethod(readFromStream)
-
-
-##
-# Given a string (either a "str" or "unicode"), create a ByteStringObject or a
-# TextStringObject to represent the string.
-def createStringObject(string):
-    if isinstance(string, str):
-        return TextStringObject(string)
-    elif isinstance(string, bytes) or isinstance(string, bytearray):
-        if string.startswith(codecs.BOM_UTF16_BE):
-            retval = TextStringObject(string.decode("utf-16"))
-            retval.autodetect_utf16 = True
-            return retval
-        else:
-            # This is probably a big performance hit here, but we need to
-            # convert string objects into the text/unicode-aware version if
-            # possible... and the only way to check if that's possible is
-            # to try.  Some strings are strings, some are just byte arrays.
-            try:
-                retval = TextStringObject(decode_pdfdocencoding(string))
-                retval.autodetect_pdfdocencoding = True
-                return retval
-            except UnicodeDecodeError:
-                return ByteStringObject(string)
-    else:
-        raise TypeError("createStringObject should have str or unicode arg")
-
-
-def readHexStringFromStream(stream):
-    stream.read(1)
-    txt = bytearray()
-    x = b""
-    while True:
-        tok = readNonWhitespace(stream)
-        if tok == b">":
-            break
-        x += tok
-        if len(x) == 2:
-            txt.extend(bytes.fromhex(x.decode("ascii")))
-            x = b""
-    if len(x) == 1:
-        x += b"0"
-    if len(x) == 2:
-        txt.extend(bytes.fromhex(x))
-    return createStringObject(txt)
-
-
-def readStringFromStream(stream):
-    tok = stream.read(1)
-    parens = 1
-    txt = bytearray()
-    while True:
-        tok = stream.read(1)
-        if tok == b"(":
-            parens += 1
-        elif tok == b")":
-            parens -= 1
-            if parens == 0:
-                break
-        elif tok == b"\\":
-            tok = stream.read(1)
-            if tok == b"n":
-                tok = b"\n"
-            elif tok == b"r":
-                tok = b"\r"
-            elif tok == b"t":
-                tok = "\t"
-<<<<<<< HEAD
-            elif tok == b"b":
-                tok = b"\b"
-            elif tok == b"f":
-                tok = b"\f"
-            elif tok == b"(":
-                tok = b"("
-            elif tok == b")":
-                tok = b")"
-            elif tok == b"\\":
-                tok = b"\\"
-            elif tok in b"0123456789":
-                # Note: PDF spec says that octal characters don't need to
-                # provide 3 numbers.  Not supported here.
-                tok += stream.read(2)
-                tok = bytes([int(tok, base=8)])
-            elif tok in b"\n\r":
-=======
-            elif tok == "b":
-                tok = "\b"
-            elif tok == "f":
-                tok = "\f"
-            elif tok == "(":
-                tok = "("
-            elif tok == ")":
-                tok = ")"
-            elif tok == "\\":
-                tok = "\\"
-            elif tok.isdigit():
-                # "The number ddd may consist of one, two, or three
-                # octal digits; high-order overflow shall be ignored.
-                # Three octal digits shall be used, with leading zeros
-                # as needed, if the next character of the string is also
-                # a digit." (PDF reference 7.3.4.2, p 16)
-                for i in range(2):
-                    ntok = stream.read(1)
-                    if ntok.isdigit():
-                        tok += ntok
-                    else:
-                        break
-                tok = chr(int(tok, base=8))
-            elif tok in "\n\r":
->>>>>>> 3353049b
-                # This case is  hit when a backslash followed by a line
-                # break occurs.  If it's a multi-char EOL, consume the
-                # second character:
-                tok = stream.read(1)
-                if not tok in b"\n\r":
-                    stream.seek(-1, 1)
-                # Then don't add anything to the actual string, since this
-                # line break was escaped:
-                tok = b''
-            else:
-                raise utils.PdfReadError("Unexpected escaped string")
-        txt.extend(tok)
-    return createStringObject(txt)
-
-
-##
-# Represents a string object where the text encoding could not be determined.
-# This occurs quite often, as the PDF spec doesn't provide an alternate way to
-# represent strings -- for example, the encryption data stored in files (like
-# /O) is clearly not text, but is still stored in a "String" object.
-class ByteStringObject(bytes, PdfObject):
-
-    ##
-    # For compatibility with TextStringObject.original_bytes.  This method
-    # returns self.
-    original_bytes = property(lambda self: self)
-
-    def writeToStream(self, stream, encryption_key):
-        bytearr = self
-        if encryption_key:
-            bytearr = RC4_encrypt(encryption_key, bytearr)
-        stream.write(b"<")
-        for b in self:
-            stream.write(("%.2x" % b).encode("ascii"))
-        stream.write(b">")
-
-
-##
-# Represents a string object that has been decoded into a real unicode string.
-# If read from a PDF document, this string appeared to match the
-# PDFDocEncoding, or contained a UTF-16BE BOM mark to cause UTF-16 decoding to
-# occur.
-class TextStringObject(str, PdfObject):
-    autodetect_pdfdocencoding = False
-    autodetect_utf16 = False
-
-    ##
-    # It is occasionally possible that a text string object gets created where
-    # a byte string object was expected due to the autodetection mechanism --
-    # if that occurs, this "original_bytes" property can be used to
-    # back-calculate what the original encoded bytes were.
-    original_bytes = property(lambda self: self.get_original_bytes())
-
-    def get_original_bytes(self):
-        # We're a text string object, but the library is trying to get our raw
-        # bytes.  This can happen if we auto-detected this string as text, but
-        # we were wrong.  It's pretty common.  Return the original bytes that
-        # would have been used to create this object, based upon the autodetect
-        # method.
-        if self.autodetect_utf16:
-            return codecs.BOM_UTF16_BE + self.encode("utf-16be")
-        elif self.autodetect_pdfdocencoding:
-            return encode_pdfdocencoding(self)
-        else:
-            raise Exception("no information about original bytes")
-
-    def writeToStream(self, stream, encryption_key):
-        # Try to write the string out as a PDFDocEncoding encoded string.  It's
-        # nicer to look at in the PDF file.  Sadly, we take a performance hit
-        # here for trying...
-        try:
-            bytearr = encode_pdfdocencoding(self)
-        except UnicodeEncodeError:
-            bytearr = codecs.BOM_UTF16_BE + self.encode("utf-16be")
-        if encryption_key:
-            bytearr = RC4_encrypt(encryption_key, bytearr)
-            obj = ByteStringObject(bytearr)
-            obj.writeToStream(stream, None)
-        else:
-            stream.write(b"(")
-            for c in bytearr:
-                if (c == 32) or (65 <= c <= 90) or (97 <= c <= 122):
-                    stream.write(bytes((c,)))
-                else:
-                    stream.write(("\\%03o" % c).encode("ascii"))
-            stream.write(b")")
-
-
-class NameObject(str, PdfObject):
-    delimiterCharacters = b"()<>[]{}/%"
-
-    def writeToStream(self, stream, encryption_key):
-        stream.write(self.encode("ascii"))
-
-    def readFromStream(stream):
-        name = stream.read(1)
-        if name != b"/":
-            raise PdfReadError("name read error")
-        while True:
-            tok = stream.read(1)
-            if (tok in b" \t\n\r") or (tok in NameObject.delimiterCharacters):
-                stream.seek(-1, 1)
-                break
-            name += tok
-        name = name.decode("ascii")
-        return NameObject(name)
-    readFromStream = staticmethod(readFromStream)
-
-
-class DictionaryObject(dict, PdfObject):
-
-    def __init__(self, *args, **kwargs):
-        if len(args) == 0:
-            self.update(kwargs)
-        elif len(args) == 1:
-            arr = args[0]
-            # If we're passed a list/tuple, make a dict out of it
-            if not hasattr(arr, "items"):
-                newarr = {}
-                for k, v in arr:
-                    newarr[k] = v
-                arr = newarr
-            self.update(arr)
-        else:
-            raise TypeError("dict expected at most 1 argument, got 3")
-
-    def update(self, arr):
-        # note, a ValueError halfway through copying values
-        # will leave half the values in this dict.
-        for k, v in arr.items():
-            self.__setitem__(k, v)
-
-    def raw_get(self, key):
-        return dict.__getitem__(self, key)
-
-    def __setitem__(self, key, value):
-        if not isinstance(key, PdfObject):
-            raise ValueError("key must be PdfObject")
-        if not isinstance(value, PdfObject):
-            raise ValueError("value must be PdfObject")
-        return dict.__setitem__(self, key, value)
-
-    def setdefault(self, key, value=None):
-        if not isinstance(key, PdfObject):
-            raise ValueError("key must be PdfObject")
-        if not isinstance(value, PdfObject):
-            raise ValueError("value must be PdfObject")
-        return dict.setdefault(self, key, value)
-
-    def __getitem__(self, key):
-        return dict.__getitem__(self, key).getObject()
-
-    ##
-    # Retrieves XMP (Extensible Metadata Platform) data relevant to the
-    # this object, if available.
-    # <p>
-    # Stability: Added in v1.12, will exist for all future v1.x releases.
-    # @return Returns a {@link #xmp.XmpInformation XmlInformation} instance
-    # that can be used to access XMP metadata from the document.  Can also
-    # return None if no metadata was found on the document root.
-    def getXmpMetadata(self):
-        metadata = self.get("/Metadata", None)
-        if metadata == None:
-            return None
-        metadata = metadata.getObject()
-        from . import xmp
-        if not isinstance(metadata, xmp.XmpInformation):
-            metadata = xmp.XmpInformation(metadata)
-            self[NameObject("/Metadata")] = metadata
-        return metadata
-
-    ##
-    # Read-only property that accesses the {@link
-    # #DictionaryObject.getXmpData getXmpData} function.
-    # <p>
-    # Stability: Added in v1.12, will exist for all future v1.x releases.
-    xmpMetadata = property(lambda self: self.getXmpMetadata(), None, None)
-
-    def writeToStream(self, stream, encryption_key):
-        stream.write(b"<<\n")
-        for key, value in list(self.items()):
-            key.writeToStream(stream, encryption_key)
-            stream.write(b" ")
-            value.writeToStream(stream, encryption_key)
-            stream.write(b"\n")
-        stream.write(b">>")
-
-    def readFromStream(stream, pdf):
-        tmp = stream.read(2)
-        if tmp != b"<<":
-            raise PdfReadError("dictionary read error")
-        data = {}
-        while True:
-            tok = readNonWhitespace(stream)
-            if tok == b">":
-                stream.read(1)
-                break
-            stream.seek(-1, 1)
-            key = readObject(stream, pdf)
-            tok = readNonWhitespace(stream)
-            stream.seek(-1, 1)
-            value = readObject(stream, pdf)
-            if key in data:
-                # multiple definitions of key not permitted
-                raise PdfReadError("multiple definitions in dictionary")
-            data[key] = value
-        pos = stream.tell()
-        s = readNonWhitespace(stream)
-        if s == b's' and stream.read(5) == b'tream':
-            eol = stream.read(1)
-            # odd PDF file output has spaces after 'stream' keyword but before EOL.
-            # patch provided by Danial Sandler
-            while eol == b' ':
-                eol = stream.read(1)
-            assert eol in (b"\n", b"\r")
-            if eol == b"\r":
-                # read \n after
-                stream.read(1)
-            # this is a stream object, not a dictionary
-            assert "/Length" in data
-            length = data["/Length"]
-            if isinstance(length, IndirectObject):
-                t = stream.tell()
-                length = pdf.getObject(length)
-                stream.seek(t, 0)
-            data["__streamdata__"] = stream.read(length)
-            e = readNonWhitespace(stream)
-            ndstream = stream.read(8)
-            if (e + ndstream) != b"endstream":
-                # (sigh) - the odd PDF file has a length that is too long, so
-                # we need to read backwards to find the "endstream" ending.
-                # ReportLab (unknown version) generates files with this bug,
-                # and Python users into PDF files tend to be our audience.
-                # we need to do this to correct the streamdata and chop off
-                # an extra character.
-                pos = stream.tell()
-                stream.seek(-10, 1)
-                end = stream.read(9)
-                if end == b"endstream":
-                    # we found it by looking back one character further.
-                    data["__streamdata__"] = data["__streamdata__"][:-1]
-                else:
-                    stream.seek(pos, 0)
-                    raise PdfReadError("Unable to find 'endstream' marker after stream.")
-        else:
-            stream.seek(pos, 0)
-        if "__streamdata__" in data:
-            return StreamObject.initializeFromDictionary(data)
-        else:
-            retval = DictionaryObject()
-            retval.update(data)
-            return retval
-    readFromStream = staticmethod(readFromStream)
-
-
-class StreamObject(DictionaryObject):
-    def __init__(self):
-        self._data = None
-        self.decodedSelf = None
-
-    def writeToStream(self, stream, encryption_key):
-        self[NameObject("/Length")] = NumberObject(len(self._data))
-        DictionaryObject.writeToStream(self, stream, encryption_key)
-        del self["/Length"]
-        stream.write(b"\nstream\n")
-        data = self._data
-        if encryption_key:
-            data = RC4_encrypt(encryption_key, data)
-        stream.write(data)
-        stream.write(b"\nendstream")
-
-    def initializeFromDictionary(data):
-        if "/Filter" in data:
-            retval = EncodedStreamObject()
-        else:
-            retval = DecodedStreamObject()
-        retval._data = data["__streamdata__"]
-        del data["__streamdata__"]
-        del data["/Length"]
-        retval.update(data)
-        return retval
-    initializeFromDictionary = staticmethod(initializeFromDictionary)
-
-    def flateEncode(self):
-        if "/Filter" in self:
-            f = self["/Filter"]
-            if isinstance(f, ArrayObject):
-                f.insert(0, NameObject("/FlateDecode"))
-            else:
-                newf = ArrayObject()
-                newf.append(NameObject("/FlateDecode"))
-                newf.append(f)
-                f = newf
-        else:
-            f = NameObject("/FlateDecode")
-        retval = EncodedStreamObject()
-        retval[NameObject("/Filter")] = f
-        retval._data = FlateDecode.encode(self._data)
-        return retval
-
-
-class DecodedStreamObject(StreamObject):
-    def getData(self):
-        return self._data
-
-    def setData(self, data):
-        self._data = data
-
-
-class EncodedStreamObject(StreamObject):
-    def __init__(self):
-        self.decodedSelf = None
-
-    def getData(self):
-        if self.decodedSelf:
-            # cached version of decoded object
-            return self.decodedSelf.getData()
-        else:
-            # create decoded object
-            decoded = DecodedStreamObject()
-            decoded._data = decodeStreamData(self)
-            for key, value in list(self.items()):
-                if not key in ("/Length", "/Filter", "/DecodeParms"):
-                    decoded[key] = value
-            self.decodedSelf = decoded
-            return decoded._data
-
-    def setData(self, data):
-        raise PdfReadError("Creating EncodedStreamObject is not currently supported")
-
-
-class RectangleObject(ArrayObject):
-    def __init__(self, arr):
-        # must have four points
-        assert len(arr) == 4
-        # automatically convert arr[x] into NumberObject(arr[x]) if necessary
-        ArrayObject.__init__(self, [self.ensureIsNumber(x) for x in arr])
-
-    def ensureIsNumber(self, value):
-        if not isinstance(value, (NumberObject, FloatObject)):
-            value = FloatObject(value)
-        return value
-
-    def __repr__(self):
-        return "RectangleObject(%s)" % repr(list(self))
-
-    def getLowerLeft_x(self):
-        return self[0]
-
-    def getLowerLeft_y(self):
-        return self[1]
-
-    def getUpperRight_x(self):
-        return self[2]
-
-    def getUpperRight_y(self):
-        return self[3]
-
-    def getUpperLeft_x(self):
-        return self.getLowerLeft_x()
-    
-    def getUpperLeft_y(self):
-        return self.getUpperRight_y()
-
-    def getLowerRight_x(self):
-        return self.getUpperRight_x()
-
-    def getLowerRight_y(self):
-        return self.getLowerLeft_y()
-
-    def getLowerLeft(self):
-        return self.getLowerLeft_x(), self.getLowerLeft_y()
-
-    def getLowerRight(self):
-        return self.getLowerRight_x(), self.getLowerRight_y()
-
-    def getUpperLeft(self):
-        return self.getUpperLeft_x(), self.getUpperLeft_y()
-
-    def getUpperRight(self):
-        return self.getUpperRight_x(), self.getUpperRight_y()
-
-    def setLowerLeft(self, value):
-        self[0], self[1] = [self.ensureIsNumber(x) for x in value]
-
-    def setLowerRight(self, value):
-        self[2], self[1] = [self.ensureIsNumber(x) for x in value]
-
-    def setUpperLeft(self, value):
-        self[0], self[3] = [self.ensureIsNumber(x) for x in value]
-
-    def setUpperRight(self, value):
-        self[2], self[3] = [self.ensureIsNumber(x) for x in value]
-
-    def getWidth(self):
-        return self.getUpperRight_x() - self.getLowerLeft_x()
-
-    def getHeight(self):
-        return self.getUpperRight_y() - self.getLowerLeft_x()
-
-    lowerLeft = property(getLowerLeft, setLowerLeft, None, None)
-    lowerRight = property(getLowerRight, setLowerRight, None, None)
-    upperLeft = property(getUpperLeft, setUpperLeft, None, None)
-    upperRight = property(getUpperRight, setUpperRight, None, None)
-
-
-def encode_pdfdocencoding(unicode_string):
-    retval = bytearray()
-    for c in unicode_string:
-        try:
-            retval.append(_pdfDocEncoding_rev[c])
-        except KeyError:
-            raise UnicodeEncodeError("pdfdocencoding", c, -1, -1,
-                    "does not exist in translation table")
-    return bytes(retval)
-
-def decode_pdfdocencoding(byte_array):
-    retval = ''
-    for b in byte_array:
-        c = _pdfDocEncoding[b]
-        if c == '\u0000':
-            raise UnicodeDecodeError("pdfdocencoding", byte_array, -1, -1,
-                    "does not exist in translation table")
-        retval += c
-    return retval
-
-_pdfDocEncoding = (
-  '\u0000', '\u0000', '\u0000', '\u0000', '\u0000', '\u0000', '\u0000', '\u0000',
-  '\u0000', '\u0000', '\u0000', '\u0000', '\u0000', '\u0000', '\u0000', '\u0000',
-  '\u0000', '\u0000', '\u0000', '\u0000', '\u0000', '\u0000', '\u0000', '\u0000',
-  '\u02d8', '\u02c7', '\u02c6', '\u02d9', '\u02dd', '\u02db', '\u02da', '\u02dc',
-  '\u0020', '\u0021', '\u0022', '\u0023', '\u0024', '\u0025', '\u0026', '\u0027',
-  '\u0028', '\u0029', '\u002a', '\u002b', '\u002c', '\u002d', '\u002e', '\u002f',
-  '\u0030', '\u0031', '\u0032', '\u0033', '\u0034', '\u0035', '\u0036', '\u0037',
-  '\u0038', '\u0039', '\u003a', '\u003b', '\u003c', '\u003d', '\u003e', '\u003f',
-  '\u0040', '\u0041', '\u0042', '\u0043', '\u0044', '\u0045', '\u0046', '\u0047',
-  '\u0048', '\u0049', '\u004a', '\u004b', '\u004c', '\u004d', '\u004e', '\u004f',
-  '\u0050', '\u0051', '\u0052', '\u0053', '\u0054', '\u0055', '\u0056', '\u0057',
-  '\u0058', '\u0059', '\u005a', '\u005b', '\u005c', '\u005d', '\u005e', '\u005f',
-  '\u0060', '\u0061', '\u0062', '\u0063', '\u0064', '\u0065', '\u0066', '\u0067',
-  '\u0068', '\u0069', '\u006a', '\u006b', '\u006c', '\u006d', '\u006e', '\u006f',
-  '\u0070', '\u0071', '\u0072', '\u0073', '\u0074', '\u0075', '\u0076', '\u0077',
-  '\u0078', '\u0079', '\u007a', '\u007b', '\u007c', '\u007d', '\u007e', '\u0000',
-  '\u2022', '\u2020', '\u2021', '\u2026', '\u2014', '\u2013', '\u0192', '\u2044',
-  '\u2039', '\u203a', '\u2212', '\u2030', '\u201e', '\u201c', '\u201d', '\u2018',
-  '\u2019', '\u201a', '\u2122', '\ufb01', '\ufb02', '\u0141', '\u0152', '\u0160',
-  '\u0178', '\u017d', '\u0131', '\u0142', '\u0153', '\u0161', '\u017e', '\u0000',
-  '\u20ac', '\u00a1', '\u00a2', '\u00a3', '\u00a4', '\u00a5', '\u00a6', '\u00a7',
-  '\u00a8', '\u00a9', '\u00aa', '\u00ab', '\u00ac', '\u0000', '\u00ae', '\u00af',
-  '\u00b0', '\u00b1', '\u00b2', '\u00b3', '\u00b4', '\u00b5', '\u00b6', '\u00b7',
-  '\u00b8', '\u00b9', '\u00ba', '\u00bb', '\u00bc', '\u00bd', '\u00be', '\u00bf',
-  '\u00c0', '\u00c1', '\u00c2', '\u00c3', '\u00c4', '\u00c5', '\u00c6', '\u00c7',
-  '\u00c8', '\u00c9', '\u00ca', '\u00cb', '\u00cc', '\u00cd', '\u00ce', '\u00cf',
-  '\u00d0', '\u00d1', '\u00d2', '\u00d3', '\u00d4', '\u00d5', '\u00d6', '\u00d7',
-  '\u00d8', '\u00d9', '\u00da', '\u00db', '\u00dc', '\u00dd', '\u00de', '\u00df',
-  '\u00e0', '\u00e1', '\u00e2', '\u00e3', '\u00e4', '\u00e5', '\u00e6', '\u00e7',
-  '\u00e8', '\u00e9', '\u00ea', '\u00eb', '\u00ec', '\u00ed', '\u00ee', '\u00ef',
-  '\u00f0', '\u00f1', '\u00f2', '\u00f3', '\u00f4', '\u00f5', '\u00f6', '\u00f7',
-  '\u00f8', '\u00f9', '\u00fa', '\u00fb', '\u00fc', '\u00fd', '\u00fe', '\u00ff'
-)
-
-assert len(_pdfDocEncoding) == 256
-
-_pdfDocEncoding_rev = {}
-for i in range(256):
-    char = _pdfDocEncoding[i]
-    if char == "\u0000":
-        continue
-    assert char not in _pdfDocEncoding_rev
-    _pdfDocEncoding_rev[char] = i
+# vim: sw=4:expandtab:foldmethod=marker
+#
+# Copyright (c) 2006, Mathieu Fenniak
+# All rights reserved.
+#
+# Redistribution and use in source and binary forms, with or without
+# modification, are permitted provided that the following conditions are
+# met:
+#
+# * Redistributions of source code must retain the above copyright notice,
+# this list of conditions and the following disclaimer.
+# * Redistributions in binary form must reproduce the above copyright notice,
+# this list of conditions and the following disclaimer in the documentation
+# and/or other materials provided with the distribution.
+# * The name of the author may not be used to endorse or promote products
+# derived from this software without specific prior written permission.
+#
+# THIS SOFTWARE IS PROVIDED BY THE COPYRIGHT HOLDERS AND CONTRIBUTORS "AS IS"
+# AND ANY EXPRESS OR IMPLIED WARRANTIES, INCLUDING, BUT NOT LIMITED TO, THE
+# IMPLIED WARRANTIES OF MERCHANTABILITY AND FITNESS FOR A PARTICULAR PURPOSE
+# ARE DISCLAIMED. IN NO EVENT SHALL THE COPYRIGHT OWNER OR CONTRIBUTORS BE
+# LIABLE FOR ANY DIRECT, INDIRECT, INCIDENTAL, SPECIAL, EXEMPLARY, OR
+# CONSEQUENTIAL DAMAGES (INCLUDING, BUT NOT LIMITED TO, PROCUREMENT OF
+# SUBSTITUTE GOODS OR SERVICES; LOSS OF USE, DATA, OR PROFITS; OR BUSINESS
+# INTERRUPTION) HOWEVER CAUSED AND ON ANY THEORY OF LIABILITY, WHETHER IN
+# CONTRACT, STRICT LIABILITY, OR TORT (INCLUDING NEGLIGENCE OR OTHERWISE)
+# ARISING IN ANY WAY OUT OF THE USE OF THIS SOFTWARE, EVEN IF ADVISED OF THE
+# POSSIBILITY OF SUCH DAMAGE.
+
+
+"""
+Implementation of generic PDF objects (dictionary, number, string, and so on)
+"""
+__author__ = "Mathieu Fenniak"
+__author_email__ = "biziqe@mathieu.fenniak.net"
+
+import re
+from .utils import (readNonWhitespace, RC4_encrypt, PdfReadError)
+from .filters import (FlateDecode, decodeStreamData)
+import decimal
+import codecs
+
+def readObject(stream, pdf):
+    tok = stream.read(1)
+    stream.seek(-1, 1) # reset to start
+    if tok == b't' or tok == b'f':
+        # boolean object
+        return BooleanObject.readFromStream(stream)
+    elif tok == b'(':
+        # string object
+        return readStringFromStream(stream)
+    elif tok == b'/':
+        # name object
+        return NameObject.readFromStream(stream)
+    elif tok == b'[':
+        # array object
+        return ArrayObject.readFromStream(stream, pdf)
+    elif tok == b'n':
+        # null object
+        return NullObject.readFromStream(stream)
+    elif tok == b'<':
+        # hexadecimal string OR dictionary
+        peek = stream.read(2)
+        stream.seek(-2, 1) # reset to start
+        if peek == b'<<':
+            return DictionaryObject.readFromStream(stream, pdf)
+        else:
+            return readHexStringFromStream(stream)
+    elif tok == b'%':
+        # comment
+        while tok not in (b'\r', b'\n'):
+            tok = stream.read(1)
+        tok = readNonWhitespace(stream)
+        stream.seek(-1, 1)
+        return readObject(stream, pdf)
+    else:
+        # number object OR indirect reference
+        if tok == b'+' or tok == b'-':
+            # number
+            return NumberObject.readFromStream(stream)
+        peek = stream.read(20)
+        stream.seek(-len(peek), 1) # reset to start
+        if re.match(r"(\d+)\s(\d+)\sR[^a-zA-Z]", peek.decode("ascii", "replace")) != None:
+            return IndirectObject.readFromStream(stream, pdf)
+        else:
+            return NumberObject.readFromStream(stream)
+
+class PdfObject(object):
+    def getObject(self):
+        """Resolves indirect references."""
+        return self
+
+
+class NullObject(PdfObject):
+    def writeToStream(self, stream, encryption_key):
+        stream.write(b"null")
+
+    def readFromStream(stream):
+        nulltxt = stream.read(4)
+        if nulltxt != b"null":
+            raise PdfReadError("error reading null object")
+        return NullObject()
+    readFromStream = staticmethod(readFromStream)
+
+
+class BooleanObject(PdfObject):
+    def __init__(self, value):
+        self.value = value
+
+    def writeToStream(self, stream, encryption_key):
+        if self.value:
+            stream.write(b"true")
+        else:
+            stream.write(b"false")
+
+    def readFromStream(stream):
+        word = stream.read(4)
+        if word == b"true":
+            return BooleanObject(True)
+        elif word == b"fals":
+            stream.read(1)
+            return BooleanObject(False)
+        assert False
+    readFromStream = staticmethod(readFromStream)
+
+
+class ArrayObject(list, PdfObject):
+    def writeToStream(self, stream, encryption_key):
+        stream.write(b"[")
+        for data in self:
+            stream.write(b" ")
+            data.writeToStream(stream, encryption_key)
+        stream.write(b" ]")
+
+    def readFromStream(stream, pdf):
+        arr = ArrayObject()
+        tmp = stream.read(1)
+        if tmp != b"[":
+            raise PdfReadError("error reading array")
+        while True:
+            # skip leading whitespace
+            tok = stream.read(1)
+            while tok in b" \t\n\r":
+                tok = stream.read(1)
+            stream.seek(-1, 1)
+            # check for array ending
+            peekahead = stream.read(1)
+            if peekahead == b"]":
+                break
+            stream.seek(-1, 1)
+            # read and append obj
+            obj = readObject(stream, pdf)
+            arr.append(obj)
+        return arr
+    readFromStream = staticmethod(readFromStream)
+
+
+class IndirectObject(PdfObject):
+    def __init__(self, idnum, generation, pdf):
+        self.idnum = idnum
+        self.generation = generation
+        self.pdf = pdf
+
+    def getObject(self):
+        return self.pdf.getObject(self).getObject()
+
+    def __repr__(self):
+        return "IndirectObject(%r, %r)" % (self.idnum, self.generation)
+
+    def __eq__(self, other):
+        return (
+            other != None and
+            isinstance(other, IndirectObject) and
+            self.idnum == other.idnum and
+            self.generation == other.generation and
+            self.pdf is other.pdf
+            )
+
+    def __ne__(self, other):
+        return not self.__eq__(other)
+
+    def writeToStream(self, stream, encryption_key):
+        stream.write(("%s %s R" % (self.idnum, self.generation)).encode("ascii"))
+
+    def readFromStream(stream, pdf):
+        idnum = b""
+        while True:
+            tok = stream.read(1)
+            if tok in b" \t\n\r":
+                break
+            idnum += tok
+        generation = b""
+        while True:
+            tok = stream.read(1)
+            if tok in b" \t\n\r":
+                break
+            generation += tok
+        r = stream.read(1)
+        if r != b"R":
+            raise utils.PdfReadError("error reading indirect object reference")
+        return IndirectObject(int(idnum), int(generation), pdf)
+    readFromStream = staticmethod(readFromStream)
+
+
+class FloatObject(decimal.Decimal, PdfObject):
+    def __new__(cls, value="0", context=None):
+        return decimal.Decimal.__new__(cls, str(value), context)
+    def __repr__(self):
+        if self == self.to_integral():
+            return str(self.quantize(decimal.Decimal(1)))
+        else:
+            # XXX: this adds useless extraneous zeros.
+            return "%.5f" % self
+    def writeToStream(self, stream, encryption_key):
+        stream.write(repr(self).encode("ascii"))
+
+
+class NumberObject(int, PdfObject):
+    def writeToStream(self, stream, encryption_key):
+        stream.write(repr(self).encode("ascii"))
+
+    def readFromStream(stream):
+        name = b""
+        while True:
+            tok = stream.read(1)
+            if tok != b'+' and tok != b'-' and tok != b'.' and not tok in b'0123456789':
+                stream.seek(-1, 1)
+                break
+            name += tok
+        if name.find(b".") != -1:
+            return FloatObject(name.decode("ascii"))
+        else:
+            return NumberObject(name)
+    readFromStream = staticmethod(readFromStream)
+
+
+##
+# Given a string (either a "str" or "unicode"), create a ByteStringObject or a
+# TextStringObject to represent the string.
+def createStringObject(string):
+    if isinstance(string, str):
+        return TextStringObject(string)
+    elif isinstance(string, bytes) or isinstance(string, bytearray):
+        if string.startswith(codecs.BOM_UTF16_BE):
+            retval = TextStringObject(string.decode("utf-16"))
+            retval.autodetect_utf16 = True
+            return retval
+        else:
+            # This is probably a big performance hit here, but we need to
+            # convert string objects into the text/unicode-aware version if
+            # possible... and the only way to check if that's possible is
+            # to try.  Some strings are strings, some are just byte arrays.
+            try:
+                retval = TextStringObject(decode_pdfdocencoding(string))
+                retval.autodetect_pdfdocencoding = True
+                return retval
+            except UnicodeDecodeError:
+                return ByteStringObject(string)
+    else:
+        raise TypeError("createStringObject should have str or unicode arg")
+
+
+def readHexStringFromStream(stream):
+    stream.read(1)
+    txt = bytearray()
+    x = b""
+    while True:
+        tok = readNonWhitespace(stream)
+        if tok == b">":
+            break
+        x += tok
+        if len(x) == 2:
+            txt.extend(bytes.fromhex(x.decode("ascii")))
+            x = b""
+    if len(x) == 1:
+        x += b"0"
+    if len(x) == 2:
+        txt.extend(bytes.fromhex(x))
+    return createStringObject(txt)
+
+
+def readStringFromStream(stream):
+    tok = stream.read(1)
+    parens = 1
+    txt = bytearray()
+    while True:
+        tok = stream.read(1)
+        if tok == b"(":
+            parens += 1
+        elif tok == b")":
+            parens -= 1
+            if parens == 0:
+                break
+        elif tok == b"\\":
+            tok = stream.read(1)
+            if tok == b"n":
+                tok = b"\n"
+            elif tok == b"r":
+                tok = b"\r"
+            elif tok == b"t":
+                tok = "\t"
+            elif tok == b"b":
+                tok = b"\b"
+            elif tok == b"f":
+                tok = b"\f"
+            elif tok == b"(":
+                tok = b"("
+            elif tok == b")":
+                tok = b")"
+            elif tok == b"\\":
+                tok = b"\\"
+            elif tok in b"0123456789":
+                # "The number ddd may consist of one, two, or three
+                # octal digits; high-order overflow shall be ignored.
+                # Three octal digits shall be used, with leading zeros
+                # as needed, if the next character of the string is also
+                # a digit." (PDF reference 7.3.4.2, p 16)
+                for i in range(2):
+                    ntok = stream.read(1)
+                    if ntok.isdigit():
+                        tok += ntok
+                    else:
+                        break
+            elif tok in b"\n\r":
+                # This case is  hit when a backslash followed by a line
+                # break occurs.  If it's a multi-char EOL, consume the
+                # second character:
+                tok = stream.read(1)
+                if not tok in b"\n\r":
+                    stream.seek(-1, 1)
+                # Then don't add anything to the actual string, since this
+                # line break was escaped:
+                tok = b''
+            else:
+                raise utils.PdfReadError("Unexpected escaped string")
+        txt.extend(tok)
+    return createStringObject(txt)
+
+
+##
+# Represents a string object where the text encoding could not be determined.
+# This occurs quite often, as the PDF spec doesn't provide an alternate way to
+# represent strings -- for example, the encryption data stored in files (like
+# /O) is clearly not text, but is still stored in a "String" object.
+class ByteStringObject(bytes, PdfObject):
+
+    ##
+    # For compatibility with TextStringObject.original_bytes.  This method
+    # returns self.
+    original_bytes = property(lambda self: self)
+
+    def writeToStream(self, stream, encryption_key):
+        bytearr = self
+        if encryption_key:
+            bytearr = RC4_encrypt(encryption_key, bytearr)
+        stream.write(b"<")
+        for b in self:
+            stream.write(("%.2x" % b).encode("ascii"))
+        stream.write(b">")
+
+
+##
+# Represents a string object that has been decoded into a real unicode string.
+# If read from a PDF document, this string appeared to match the
+# PDFDocEncoding, or contained a UTF-16BE BOM mark to cause UTF-16 decoding to
+# occur.
+class TextStringObject(str, PdfObject):
+    autodetect_pdfdocencoding = False
+    autodetect_utf16 = False
+
+    ##
+    # It is occasionally possible that a text string object gets created where
+    # a byte string object was expected due to the autodetection mechanism --
+    # if that occurs, this "original_bytes" property can be used to
+    # back-calculate what the original encoded bytes were.
+    original_bytes = property(lambda self: self.get_original_bytes())
+
+    def get_original_bytes(self):
+        # We're a text string object, but the library is trying to get our raw
+        # bytes.  This can happen if we auto-detected this string as text, but
+        # we were wrong.  It's pretty common.  Return the original bytes that
+        # would have been used to create this object, based upon the autodetect
+        # method.
+        if self.autodetect_utf16:
+            return codecs.BOM_UTF16_BE + self.encode("utf-16be")
+        elif self.autodetect_pdfdocencoding:
+            return encode_pdfdocencoding(self)
+        else:
+            raise Exception("no information about original bytes")
+
+    def writeToStream(self, stream, encryption_key):
+        # Try to write the string out as a PDFDocEncoding encoded string.  It's
+        # nicer to look at in the PDF file.  Sadly, we take a performance hit
+        # here for trying...
+        try:
+            bytearr = encode_pdfdocencoding(self)
+        except UnicodeEncodeError:
+            bytearr = codecs.BOM_UTF16_BE + self.encode("utf-16be")
+        if encryption_key:
+            bytearr = RC4_encrypt(encryption_key, bytearr)
+            obj = ByteStringObject(bytearr)
+            obj.writeToStream(stream, None)
+        else:
+            stream.write(b"(")
+            for c in bytearr:
+                if (c == 32) or (65 <= c <= 90) or (97 <= c <= 122):
+                    stream.write(bytes((c,)))
+                else:
+                    stream.write(("\\%03o" % c).encode("ascii"))
+            stream.write(b")")
+
+
+class NameObject(str, PdfObject):
+    delimiterCharacters = b"()<>[]{}/%"
+
+    def writeToStream(self, stream, encryption_key):
+        stream.write(self.encode("ascii"))
+
+    def readFromStream(stream):
+        name = stream.read(1)
+        if name != b"/":
+            raise PdfReadError("name read error")
+        while True:
+            tok = stream.read(1)
+            if (tok in b" \t\n\r") or (tok in NameObject.delimiterCharacters):
+                stream.seek(-1, 1)
+                break
+            name += tok
+        name = name.decode("ascii")
+        return NameObject(name)
+    readFromStream = staticmethod(readFromStream)
+
+
+class DictionaryObject(dict, PdfObject):
+
+    def __init__(self, *args, **kwargs):
+        if len(args) == 0:
+            self.update(kwargs)
+        elif len(args) == 1:
+            arr = args[0]
+            # If we're passed a list/tuple, make a dict out of it
+            if not hasattr(arr, "items"):
+                newarr = {}
+                for k, v in arr:
+                    newarr[k] = v
+                arr = newarr
+            self.update(arr)
+        else:
+            raise TypeError("dict expected at most 1 argument, got 3")
+
+    def update(self, arr):
+        # note, a ValueError halfway through copying values
+        # will leave half the values in this dict.
+        for k, v in arr.items():
+            self.__setitem__(k, v)
+
+    def raw_get(self, key):
+        return dict.__getitem__(self, key)
+
+    def __setitem__(self, key, value):
+        if not isinstance(key, PdfObject):
+            raise ValueError("key must be PdfObject")
+        if not isinstance(value, PdfObject):
+            raise ValueError("value must be PdfObject")
+        return dict.__setitem__(self, key, value)
+
+    def setdefault(self, key, value=None):
+        if not isinstance(key, PdfObject):
+            raise ValueError("key must be PdfObject")
+        if not isinstance(value, PdfObject):
+            raise ValueError("value must be PdfObject")
+        return dict.setdefault(self, key, value)
+
+    def __getitem__(self, key):
+        return dict.__getitem__(self, key).getObject()
+
+    ##
+    # Retrieves XMP (Extensible Metadata Platform) data relevant to the
+    # this object, if available.
+    # <p>
+    # Stability: Added in v1.12, will exist for all future v1.x releases.
+    # @return Returns a {@link #xmp.XmpInformation XmlInformation} instance
+    # that can be used to access XMP metadata from the document.  Can also
+    # return None if no metadata was found on the document root.
+    def getXmpMetadata(self):
+        metadata = self.get("/Metadata", None)
+        if metadata == None:
+            return None
+        metadata = metadata.getObject()
+        from . import xmp
+        if not isinstance(metadata, xmp.XmpInformation):
+            metadata = xmp.XmpInformation(metadata)
+            self[NameObject("/Metadata")] = metadata
+        return metadata
+
+    ##
+    # Read-only property that accesses the {@link
+    # #DictionaryObject.getXmpData getXmpData} function.
+    # <p>
+    # Stability: Added in v1.12, will exist for all future v1.x releases.
+    xmpMetadata = property(lambda self: self.getXmpMetadata(), None, None)
+
+    def writeToStream(self, stream, encryption_key):
+        stream.write(b"<<\n")
+        for key, value in list(self.items()):
+            key.writeToStream(stream, encryption_key)
+            stream.write(b" ")
+            value.writeToStream(stream, encryption_key)
+            stream.write(b"\n")
+        stream.write(b">>")
+
+    def readFromStream(stream, pdf):
+        tmp = stream.read(2)
+        if tmp != b"<<":
+            raise PdfReadError("dictionary read error")
+        data = {}
+        while True:
+            tok = readNonWhitespace(stream)
+            if tok == b">":
+                stream.read(1)
+                break
+            stream.seek(-1, 1)
+            key = readObject(stream, pdf)
+            tok = readNonWhitespace(stream)
+            stream.seek(-1, 1)
+            value = readObject(stream, pdf)
+            if key in data:
+                # multiple definitions of key not permitted
+                raise PdfReadError("multiple definitions in dictionary")
+            data[key] = value
+        pos = stream.tell()
+        s = readNonWhitespace(stream)
+        if s == b's' and stream.read(5) == b'tream':
+            eol = stream.read(1)
+            # odd PDF file output has spaces after 'stream' keyword but before EOL.
+            # patch provided by Danial Sandler
+            while eol == b' ':
+                eol = stream.read(1)
+            assert eol in (b"\n", b"\r")
+            if eol == b"\r":
+                # read \n after
+                stream.read(1)
+            # this is a stream object, not a dictionary
+            assert "/Length" in data
+            length = data["/Length"]
+            if isinstance(length, IndirectObject):
+                t = stream.tell()
+                length = pdf.getObject(length)
+                stream.seek(t, 0)
+            data["__streamdata__"] = stream.read(length)
+            e = readNonWhitespace(stream)
+            ndstream = stream.read(8)
+            if (e + ndstream) != b"endstream":
+                # (sigh) - the odd PDF file has a length that is too long, so
+                # we need to read backwards to find the "endstream" ending.
+                # ReportLab (unknown version) generates files with this bug,
+                # and Python users into PDF files tend to be our audience.
+                # we need to do this to correct the streamdata and chop off
+                # an extra character.
+                pos = stream.tell()
+                stream.seek(-10, 1)
+                end = stream.read(9)
+                if end == b"endstream":
+                    # we found it by looking back one character further.
+                    data["__streamdata__"] = data["__streamdata__"][:-1]
+                else:
+                    stream.seek(pos, 0)
+                    raise PdfReadError("Unable to find 'endstream' marker after stream.")
+        else:
+            stream.seek(pos, 0)
+        if "__streamdata__" in data:
+            return StreamObject.initializeFromDictionary(data)
+        else:
+            retval = DictionaryObject()
+            retval.update(data)
+            return retval
+    readFromStream = staticmethod(readFromStream)
+
+
+class StreamObject(DictionaryObject):
+    def __init__(self):
+        self._data = None
+        self.decodedSelf = None
+
+    def writeToStream(self, stream, encryption_key):
+        self[NameObject("/Length")] = NumberObject(len(self._data))
+        DictionaryObject.writeToStream(self, stream, encryption_key)
+        del self["/Length"]
+        stream.write(b"\nstream\n")
+        data = self._data
+        if encryption_key:
+            data = RC4_encrypt(encryption_key, data)
+        stream.write(data)
+        stream.write(b"\nendstream")
+
+    def initializeFromDictionary(data):
+        if "/Filter" in data:
+            retval = EncodedStreamObject()
+        else:
+            retval = DecodedStreamObject()
+        retval._data = data["__streamdata__"]
+        del data["__streamdata__"]
+        del data["/Length"]
+        retval.update(data)
+        return retval
+    initializeFromDictionary = staticmethod(initializeFromDictionary)
+
+    def flateEncode(self):
+        if "/Filter" in self:
+            f = self["/Filter"]
+            if isinstance(f, ArrayObject):
+                f.insert(0, NameObject("/FlateDecode"))
+            else:
+                newf = ArrayObject()
+                newf.append(NameObject("/FlateDecode"))
+                newf.append(f)
+                f = newf
+        else:
+            f = NameObject("/FlateDecode")
+        retval = EncodedStreamObject()
+        retval[NameObject("/Filter")] = f
+        retval._data = FlateDecode.encode(self._data)
+        return retval
+
+
+class DecodedStreamObject(StreamObject):
+    def getData(self):
+        return self._data
+
+    def setData(self, data):
+        self._data = data
+
+
+class EncodedStreamObject(StreamObject):
+    def __init__(self):
+        self.decodedSelf = None
+
+    def getData(self):
+        if self.decodedSelf:
+            # cached version of decoded object
+            return self.decodedSelf.getData()
+        else:
+            # create decoded object
+            decoded = DecodedStreamObject()
+            decoded._data = decodeStreamData(self)
+            for key, value in list(self.items()):
+                if not key in ("/Length", "/Filter", "/DecodeParms"):
+                    decoded[key] = value
+            self.decodedSelf = decoded
+            return decoded._data
+
+    def setData(self, data):
+        raise PdfReadError("Creating EncodedStreamObject is not currently supported")
+
+
+class RectangleObject(ArrayObject):
+    def __init__(self, arr):
+        # must have four points
+        assert len(arr) == 4
+        # automatically convert arr[x] into NumberObject(arr[x]) if necessary
+        ArrayObject.__init__(self, [self.ensureIsNumber(x) for x in arr])
+
+    def ensureIsNumber(self, value):
+        if not isinstance(value, (NumberObject, FloatObject)):
+            value = FloatObject(value)
+        return value
+
+    def __repr__(self):
+        return "RectangleObject(%s)" % repr(list(self))
+
+    def getLowerLeft_x(self):
+        return self[0]
+
+    def getLowerLeft_y(self):
+        return self[1]
+
+    def getUpperRight_x(self):
+        return self[2]
+
+    def getUpperRight_y(self):
+        return self[3]
+
+    def getUpperLeft_x(self):
+        return self.getLowerLeft_x()
+    
+    def getUpperLeft_y(self):
+        return self.getUpperRight_y()
+
+    def getLowerRight_x(self):
+        return self.getUpperRight_x()
+
+    def getLowerRight_y(self):
+        return self.getLowerLeft_y()
+
+    def getLowerLeft(self):
+        return self.getLowerLeft_x(), self.getLowerLeft_y()
+
+    def getLowerRight(self):
+        return self.getLowerRight_x(), self.getLowerRight_y()
+
+    def getUpperLeft(self):
+        return self.getUpperLeft_x(), self.getUpperLeft_y()
+
+    def getUpperRight(self):
+        return self.getUpperRight_x(), self.getUpperRight_y()
+
+    def setLowerLeft(self, value):
+        self[0], self[1] = [self.ensureIsNumber(x) for x in value]
+
+    def setLowerRight(self, value):
+        self[2], self[1] = [self.ensureIsNumber(x) for x in value]
+
+    def setUpperLeft(self, value):
+        self[0], self[3] = [self.ensureIsNumber(x) for x in value]
+
+    def setUpperRight(self, value):
+        self[2], self[3] = [self.ensureIsNumber(x) for x in value]
+
+    def getWidth(self):
+        return self.getUpperRight_x() - self.getLowerLeft_x()
+
+    def getHeight(self):
+        return self.getUpperRight_y() - self.getLowerLeft_x()
+
+    lowerLeft = property(getLowerLeft, setLowerLeft, None, None)
+    lowerRight = property(getLowerRight, setLowerRight, None, None)
+    upperLeft = property(getUpperLeft, setUpperLeft, None, None)
+    upperRight = property(getUpperRight, setUpperRight, None, None)
+
+
+def encode_pdfdocencoding(unicode_string):
+    retval = bytearray()
+    for c in unicode_string:
+        try:
+            retval.append(_pdfDocEncoding_rev[c])
+        except KeyError:
+            raise UnicodeEncodeError("pdfdocencoding", c, -1, -1,
+                    "does not exist in translation table")
+    return bytes(retval)
+
+def decode_pdfdocencoding(byte_array):
+    retval = ''
+    for b in byte_array:
+        c = _pdfDocEncoding[b]
+        if c == '\u0000':
+            raise UnicodeDecodeError("pdfdocencoding", byte_array, -1, -1,
+                    "does not exist in translation table")
+        retval += c
+    return retval
+
+_pdfDocEncoding = (
+  '\u0000', '\u0000', '\u0000', '\u0000', '\u0000', '\u0000', '\u0000', '\u0000',
+  '\u0000', '\u0000', '\u0000', '\u0000', '\u0000', '\u0000', '\u0000', '\u0000',
+  '\u0000', '\u0000', '\u0000', '\u0000', '\u0000', '\u0000', '\u0000', '\u0000',
+  '\u02d8', '\u02c7', '\u02c6', '\u02d9', '\u02dd', '\u02db', '\u02da', '\u02dc',
+  '\u0020', '\u0021', '\u0022', '\u0023', '\u0024', '\u0025', '\u0026', '\u0027',
+  '\u0028', '\u0029', '\u002a', '\u002b', '\u002c', '\u002d', '\u002e', '\u002f',
+  '\u0030', '\u0031', '\u0032', '\u0033', '\u0034', '\u0035', '\u0036', '\u0037',
+  '\u0038', '\u0039', '\u003a', '\u003b', '\u003c', '\u003d', '\u003e', '\u003f',
+  '\u0040', '\u0041', '\u0042', '\u0043', '\u0044', '\u0045', '\u0046', '\u0047',
+  '\u0048', '\u0049', '\u004a', '\u004b', '\u004c', '\u004d', '\u004e', '\u004f',
+  '\u0050', '\u0051', '\u0052', '\u0053', '\u0054', '\u0055', '\u0056', '\u0057',
+  '\u0058', '\u0059', '\u005a', '\u005b', '\u005c', '\u005d', '\u005e', '\u005f',
+  '\u0060', '\u0061', '\u0062', '\u0063', '\u0064', '\u0065', '\u0066', '\u0067',
+  '\u0068', '\u0069', '\u006a', '\u006b', '\u006c', '\u006d', '\u006e', '\u006f',
+  '\u0070', '\u0071', '\u0072', '\u0073', '\u0074', '\u0075', '\u0076', '\u0077',
+  '\u0078', '\u0079', '\u007a', '\u007b', '\u007c', '\u007d', '\u007e', '\u0000',
+  '\u2022', '\u2020', '\u2021', '\u2026', '\u2014', '\u2013', '\u0192', '\u2044',
+  '\u2039', '\u203a', '\u2212', '\u2030', '\u201e', '\u201c', '\u201d', '\u2018',
+  '\u2019', '\u201a', '\u2122', '\ufb01', '\ufb02', '\u0141', '\u0152', '\u0160',
+  '\u0178', '\u017d', '\u0131', '\u0142', '\u0153', '\u0161', '\u017e', '\u0000',
+  '\u20ac', '\u00a1', '\u00a2', '\u00a3', '\u00a4', '\u00a5', '\u00a6', '\u00a7',
+  '\u00a8', '\u00a9', '\u00aa', '\u00ab', '\u00ac', '\u0000', '\u00ae', '\u00af',
+  '\u00b0', '\u00b1', '\u00b2', '\u00b3', '\u00b4', '\u00b5', '\u00b6', '\u00b7',
+  '\u00b8', '\u00b9', '\u00ba', '\u00bb', '\u00bc', '\u00bd', '\u00be', '\u00bf',
+  '\u00c0', '\u00c1', '\u00c2', '\u00c3', '\u00c4', '\u00c5', '\u00c6', '\u00c7',
+  '\u00c8', '\u00c9', '\u00ca', '\u00cb', '\u00cc', '\u00cd', '\u00ce', '\u00cf',
+  '\u00d0', '\u00d1', '\u00d2', '\u00d3', '\u00d4', '\u00d5', '\u00d6', '\u00d7',
+  '\u00d8', '\u00d9', '\u00da', '\u00db', '\u00dc', '\u00dd', '\u00de', '\u00df',
+  '\u00e0', '\u00e1', '\u00e2', '\u00e3', '\u00e4', '\u00e5', '\u00e6', '\u00e7',
+  '\u00e8', '\u00e9', '\u00ea', '\u00eb', '\u00ec', '\u00ed', '\u00ee', '\u00ef',
+  '\u00f0', '\u00f1', '\u00f2', '\u00f3', '\u00f4', '\u00f5', '\u00f6', '\u00f7',
+  '\u00f8', '\u00f9', '\u00fa', '\u00fb', '\u00fc', '\u00fd', '\u00fe', '\u00ff'
+)
+
+assert len(_pdfDocEncoding) == 256
+
+_pdfDocEncoding_rev = {}
+for i in range(256):
+    char = _pdfDocEncoding[i]
+    if char == "\u0000":
+        continue
+    assert char not in _pdfDocEncoding_rev
+    _pdfDocEncoding_rev[char] = i
+