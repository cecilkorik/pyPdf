--- conflicted
+++ resolved
@@ -48,13 +48,8 @@
         return BooleanObject.readFromStream(stream)
     elif tok == b'(':
         # string object
-<<<<<<< HEAD
-        return StringObject.readFromStream(stream)
+        return readStringFromStream(stream)
     elif tok == b'/':
-=======
-        return readStringFromStream(stream)
-    elif tok == '/':
->>>>>>> 2766fd91
         # name object
         return NameObject.readFromStream(stream)
     elif tok == b'[':
@@ -70,13 +65,8 @@
         if peek == b'<<':
             return DictionaryObject.readFromStream(stream, pdf)
         else:
-<<<<<<< HEAD
-            return StringObject.readHexStringFromStream(stream)
+            return readHexStringFromStream(stream)
     elif tok == b'%':
-=======
-            return readHexStringFromStream(stream)
-    elif tok == '%':
->>>>>>> 2766fd91
         # comment
         while tok not in (b'\r', b'\n'):
             tok = stream.read(1)
@@ -206,16 +196,8 @@
                 break
             generation += tok
         r = stream.read(1)
-<<<<<<< HEAD
-        #if r != "R":
-        #    stream.seek(-20, 1)
-        #    print idnum, generation
-        #    print repr(stream.read(40))
-        assert r == b"R"
-=======
-        if r != "R":
+        if r != b"R":
             raise utils.PdfReadError("error reading indirect object reference")
->>>>>>> 2766fd91
         return IndirectObject(int(idnum), int(generation), pdf)
     readFromStream = staticmethod(readFromStream)
 
@@ -245,40 +227,16 @@
 
 
 ##
-<<<<<<< HEAD
-# An abstract class that serves as a base class for ByteStringObject and
-# TextStringObject.  An __new__ function delegates creation to the correct
-# byte/text type depending on the input, so a direct instance of StringObject
-# itself will never be created.
-class StringObject(PdfObject):
-    def __new__(cls, string):
-        if isinstance(string, str):
-            return TextStringObject(string)
-        elif isinstance(string, bytes):
-            if string.startswith(codecs.BOM_UTF16_BE):
-                return TextStringObject(string.decode("utf-16"))
-            else:
-                # This is probably a big performance hit here, but we need to
-                # convert string objects into the text/unicode-aware version if
-                # possible... and the only way to check if that's possible is
-                # to try.  Some strings are strings, some are just byte arrays.
-                try:
-                    uni = decode_pdfdocencoding(string)
-                    return TextStringObject(uni)
-                except UnicodeDecodeError:
-                    return ByteStringObject(string)
-=======
 # Given a string (either a "str" or "unicode"), create a ByteStringObject or a
 # TextStringObject to represent the string.
 def createStringObject(string):
-    if isinstance(string, unicode):
+    if isinstance(string, str):
         return TextStringObject(string)
-    elif isinstance(string, str):
+    elif isinstance(string, bytes):
         if string.startswith(codecs.BOM_UTF16_BE):
             retval = TextStringObject(string.decode("utf-16"))
             retval.autodetect_utf16 = True
             return retval
->>>>>>> 2766fd91
         else:
             # This is probably a big performance hit here, but we need to
             # convert string objects into the text/unicode-aware version if
@@ -293,157 +251,75 @@
     else:
         raise TypeError("createStringObject should have str or unicode arg")
 
-<<<<<<< HEAD
-    def writeToStream(bytearr, stream, encryption_key):
-        if encryption_key:
-            bytearr = RC4_encrypt(encryption_key, bytearr)
-        stream.write(b"(")
-        for c in bytearr:
-            if (c == 32) or (65 <= c <= 90) or (97 <= c <= 122):
-                stream.write(bytes((c,)))
-            else:
-                stream.write(("\\%03o" % c).encode("ascii"))
-        stream.write(b")")
-    writeToStream = staticmethod(writeToStream)
-
-    def readHexStringFromStream(stream):
-        stream.read(1)
-        txt = b""
-        x = b""
-        while True:
-            tok = readNonWhitespace(stream)
-            if tok == b">":
-                break
-            x += tok
-            if len(x) == 2:
-                txt += bytes.fromhex(x)
-                x = b""
-        if len(x) == 1:
-            x += b"0"
-        if len(x) == 2:
-            txt += bytes.fromhex(x)
-        return StringObject(txt)
-    readHexStringFromStream = staticmethod(readHexStringFromStream)
-=======
 
 def readHexStringFromStream(stream):
     stream.read(1)
-    txt = ""
-    x = ""
+    txt = b""
+    x = b""
     while True:
         tok = readNonWhitespace(stream)
-        if tok == ">":
+        if tok == b">":
             break
         x += tok
         if len(x) == 2:
-            txt += chr(int(x, base=16))
-            x = ""
+            txt += bytes.fromhex(x)
+            x = b""
     if len(x) == 1:
-        x += "0"
+        x += b"0"
     if len(x) == 2:
-        txt += chr(int(x, base=16))
+        txt += bytes.fromhex(x)
     return createStringObject(txt)
->>>>>>> 2766fd91
 
 
 def readStringFromStream(stream):
     tok = stream.read(1)
     parens = 1
-    txt = ""
+    txt = b""
     while True:
         tok = stream.read(1)
-<<<<<<< HEAD
-        parens = 1
-        txt = b""
-        while True:
-            tok = stream.read(1)
-            if tok == b"(":
-                parens += 1
-            elif tok == b")":
-                parens -= 1
-                if parens == 0:
-                    break
-            elif tok == b"\\":
-                tok = stream.read(1)
-                if tok == b"n":
-                    tok = b"\n"
-                elif tok == b"r":
-                    tok = b"\r"
-                elif tok == b"t":
-                    tok = "\t"
-                elif tok == b"b":
-                    tok = b"\b"
-                elif tok == b"f":
-                    tok = b"\f"
-                elif tok == b"(":
-                    tok = b"("
-                elif tok == b")":
-                    tok = b")"
-                elif tok == b"\\":
-                    tok = b"\\"
-                elif tok in b"0123456789":
-                    # Note: PDF spec says that octal characters don't need to
-                    # provide 3 numbers.  Not supported here.
-                    tok += stream.read(2)
-                    tok = bytes([int(tok, base=8)])
-                elif tok in b"\n\r":
-                    # This case is  hit when a backslash followed by a line
-                    # break occurs.  If it's a multi-char EOL, consume the
-                    # second character:
-                    tok = stream.read(1)
-                    if not tok in b"\n\r":
-                        stream.seek(-1, 1)
-                    # Then don't add anything to the actual string, since this
-                    # line break was escaped:
-                    tok = b''
-                else:
-                    raise utils.PdfReadError("Unexpected escaped string")
-            txt += tok
-        return StringObject(txt)
-    readFromStream = staticmethod(readFromStream)
-=======
-        if tok == "(":
+        if tok == b"(":
             parens += 1
-        elif tok == ")":
+        elif tok == b")":
             parens -= 1
             if parens == 0:
                 break
-        elif tok == "\\":
+        elif tok == b"\\":
             tok = stream.read(1)
-            if tok == "n":
-                tok = "\n"
-            elif tok == "r":
-                tok = "\r"
-            elif tok == "t":
+            if tok == b"n":
+                tok = b"\n"
+            elif tok == b"r":
+                tok = b"\r"
+            elif tok == b"t":
                 tok = "\t"
-            elif tok == "b":
-                tok == "\b"
-            elif tok == "f":
-                tok = "\f"
-            elif tok == "(":
-                tok = "("
-            elif tok == ")":
-                tok = ")"
-            elif tok == "\\":
-                tok = "\\"
-            elif tok.isdigit():
+            elif tok == b"b":
+                tok = b"\b"
+            elif tok == b"f":
+                tok = b"\f"
+            elif tok == b"(":
+                tok = b"("
+            elif tok == b")":
+                tok = b")"
+            elif tok == b"\\":
+                tok = b"\\"
+            elif tok in b"0123456789":
+                # Note: PDF spec says that octal characters don't need to
+                # provide 3 numbers.  Not supported here.
                 tok += stream.read(2)
-                tok = chr(int(tok, base=8))
-            elif tok in "\n\r":
+                tok = bytes([int(tok, base=8)])
+            elif tok in b"\n\r":
                 # This case is  hit when a backslash followed by a line
                 # break occurs.  If it's a multi-char EOL, consume the
                 # second character:
                 tok = stream.read(1)
-                if not tok in "\n\r":
+                if not tok in b"\n\r":
                     stream.seek(-1, 1)
                 # Then don't add anything to the actual string, since this
                 # line break was escaped:
-                tok = ''
+                tok = b''
             else:
                 raise utils.PdfReadError("Unexpected escaped string")
         txt += tok
     return createStringObject(txt)
->>>>>>> 2766fd91
 
 
 ##
@@ -451,24 +327,21 @@
 # This occurs quite often, as the PDF spec doesn't provide an alternate way to
 # represent strings -- for example, the encryption data stored in files (like
 # /O) is clearly not text, but is still stored in a "String" object.
-<<<<<<< HEAD
-class ByteStringObject(bytes, StringObject):
-=======
-class ByteStringObject(str, PdfObject):
+class ByteStringObject(bytes, PdfObject):
 
     ##
     # For compatibility with TextStringObject.original_bytes.  This method
     # returns self.
     original_bytes = property(lambda self: self)
 
->>>>>>> 2766fd91
     def writeToStream(self, stream, encryption_key):
         bytearr = self
         if encryption_key:
             bytearr = RC4_encrypt(encryption_key, bytearr)
-        stream.write("<")
-        stream.write(bytearr.encode("hex"))
-        stream.write(">")
+        stream.write(b"<")
+        for b in self:
+            stream.write(("%.2x" % b).encode("ascii"))
+        stream.write(b">")
 
 
 ##
@@ -476,12 +349,9 @@
 # If read from a PDF document, this string appeared to match the
 # PDFDocEncoding, or contained a UTF-16BE BOM mark to cause UTF-16 decoding to
 # occur.
-<<<<<<< HEAD
-class TextStringObject(str, StringObject):
-=======
-class TextStringObject(unicode, PdfObject):
+class TextStringObject(str, PdfObject):
     def __init__(self, *args, **kwargs):
-        unicode.__init__(self, *args, **kwargs)
+        str.__init__(self, *args, **kwargs)
         self.autodetect_utf16 = False
         self.autodetect_pdfdocencoding = False
     
@@ -505,7 +375,6 @@
         else:
             raise Exception("no information about original bytes")
 
->>>>>>> 2766fd91
     def writeToStream(self, stream, encryption_key):
         # Try to write the string out as a PDFDocEncoding encoded string.  It's
         # nicer to look at in the PDF file.  Sadly, we take a performance hit
@@ -519,13 +388,13 @@
             obj = ByteStringObject(bytearr)
             obj.writeToStream(stream, None)
         else:
-            stream.write("(")
+            stream.write(b"(")
             for c in bytearr:
-                if not c.isalnum() and c != ' ':
-                    stream.write("\\%03o" % ord(c))
+                if (c == 32) or (65 <= c <= 90) or (97 <= c <= 122):
+                    stream.write(bytes((c,)))
                 else:
-                    stream.write(c)
-            stream.write(")")
+                    stream.write(("\\%03o" % c).encode("ascii"))
+            stream.write(b")")
 
 
 class NameObject(str, PdfObject):
