--- conflicted
+++ resolved
@@ -34,14 +34,11 @@
 __author__ = "Mathieu Fenniak"
 __author_email__ = "biziqe@mathieu.fenniak.net"
 
-import decimal
-<<<<<<< HEAD
 import re
 from .utils import (readNonWhitespace, RC4_encrypt, PdfReadError)
 from .filters import (FlateDecode, decodeStreamData)
-=======
+import decimal
 import codecs
->>>>>>> 3a2104b1
 
 def readObject(stream, pdf):
     tok = stream.read(1)
@@ -232,24 +229,6 @@
     readFromStream = staticmethod(readFromStream)
 
 
-<<<<<<< HEAD
-class StringObject(PdfObject):
-    def __init__(self, data):
-        assert isinstance(data, bytes)
-        self.data = data
-
-    def writeToStream(self, stream, encryption_key):
-        string = self.data
-        if encryption_key:
-            string = RC4_encrypt(encryption_key, string)
-        stream.write(b"(")
-        for c in string:
-            if (c == 32) or (65 <= c <= 90) or (97 <= c <= 122):
-                stream.write(bytes((c,)))
-            else:
-                stream.write(("\\%03o" % c).encode("ascii"))
-        stream.write(b")")
-=======
 ##
 # An abstract class that serves as a base class for ByteStringObject and
 # TextStringObject.  An __new__ function delegates creation to the correct
@@ -257,9 +236,9 @@
 # itself will never be created.
 class StringObject(PdfObject):
     def __new__(cls, string):
-        if isinstance(string, unicode):
+        if isinstance(string, str):
             return TextStringObject(string)
-        elif isinstance(string, str):
+        elif isinstance(string, bytes):
             if string.startswith(codecs.BOM_UTF16_BE):
                 return TextStringObject(string.decode("utf-16"))
             else:
@@ -278,15 +257,14 @@
     def writeToStream(bytearr, stream, encryption_key):
         if encryption_key:
             bytearr = RC4_encrypt(encryption_key, bytearr)
-        stream.write("(")
+        stream.write(b"(")
         for c in bytearr:
-            if not c.isalnum() and c != ' ':
-                stream.write("\\%03o" % ord(c))
+            if (c == 32) or (65 <= c <= 90) or (97 <= c <= 122):
+                stream.write(bytes((c,)))
             else:
-                stream.write(c)
-        stream.write(")")
+                stream.write(("\\%03o" % c).encode("ascii"))
+        stream.write(b")")
     writeToStream = staticmethod(writeToStream)
->>>>>>> 3a2104b1
 
     def readHexStringFromStream(stream):
         stream.read(1)
@@ -341,23 +319,19 @@
                     # Note: PDF spec says that octal characters don't need to
                     # provide 3 numbers.  Not supported here.
                     tok += stream.read(2)
-<<<<<<< HEAD
                     tok = bytes([int(tok, base=8)])
-=======
-                    tok = chr(int(tok, base=8))
-                elif tok in "\n\r":
+                elif tok in b"\n\r":
                     # This case is  hit when a backslash followed by a line
                     # break occurs.  If it's a multi-char EOL, consume the
                     # second character:
                     tok = stream.read(1)
-                    if not tok in "\n\r":
+                    if not tok in b"\n\r":
                         stream.seek(-1, 1)
                     # Then don't add anything to the actual string, since this
                     # line break was escaped:
-                    tok = ''
+                    tok = b''
                 else:
                     raise utils.PdfReadError("Unexpected escaped string")
->>>>>>> 3a2104b1
             txt += tok
         return StringObject(txt)
     readFromStream = staticmethod(readFromStream)
@@ -368,7 +342,7 @@
 # This occurs quite often, as the PDF spec doesn't provide an alternate way to
 # represent strings -- for example, the encryption data stored in files (like
 # /O) is clearly not text, but is still stored in a "String" object.
-class ByteStringObject(str, StringObject):
+class ByteStringObject(bytes, StringObject):
     def writeToStream(self, stream, encryption_key):
         StringObject.writeToStream(self, stream, encryption_key)
 
@@ -378,7 +352,7 @@
 # If read from a PDF document, this string appeared to match the
 # PDFDocEncoding, or contained a UTF-16BE BOM mark to cause UTF-16 decoding to
 # occur.
-class TextStringObject(unicode, StringObject):
+class TextStringObject(str, StringObject):
     def writeToStream(self, stream, encryption_key):
         # Try to write the string out as a PDFDocEncoding encoded string.  It's
         # nicer to look at in the PDF file.  Sadly, we take a performance hit
@@ -638,66 +612,66 @@
 
 
 def encode_pdfdocencoding(unicode_string):
-    retval = ''
+    retval = b''
     for c in unicode_string:
         try:
-            retval += chr(_pdfDocEncoding_rev[c])
+            retval.append(_pdfDocEncoding_rev[c])
         except KeyError:
             raise UnicodeEncodeError("pdfdocencoding", c, -1, -1,
                     "does not exist in translation table")
     return retval
 
 def decode_pdfdocencoding(byte_array):
-    retval = u''
+    retval = ''
     for b in byte_array:
-        c = _pdfDocEncoding[ord(b)]
-        if c == u'\u0000':
-            raise UnicodeDecodeError("pdfdocencoding", b, -1, -1,
+        c = _pdfDocEncoding[b]
+        if c == '\u0000':
+            raise UnicodeDecodeError("pdfdocencoding", byte_array, -1, -1,
                     "does not exist in translation table")
         retval += c
     return retval
 
 _pdfDocEncoding = (
-  u'\u0000', u'\u0000', u'\u0000', u'\u0000', u'\u0000', u'\u0000', u'\u0000', u'\u0000',
-  u'\u0000', u'\u0000', u'\u0000', u'\u0000', u'\u0000', u'\u0000', u'\u0000', u'\u0000',
-  u'\u0000', u'\u0000', u'\u0000', u'\u0000', u'\u0000', u'\u0000', u'\u0000', u'\u0000',
-  u'\u02d8', u'\u02c7', u'\u02c6', u'\u02d9', u'\u02dd', u'\u02db', u'\u02da', u'\u02dc',
-  u'\u0020', u'\u0021', u'\u0022', u'\u0023', u'\u0024', u'\u0025', u'\u0026', u'\u0027',
-  u'\u0028', u'\u0029', u'\u002a', u'\u002b', u'\u002c', u'\u002d', u'\u002e', u'\u002f',
-  u'\u0030', u'\u0031', u'\u0032', u'\u0033', u'\u0034', u'\u0035', u'\u0036', u'\u0037',
-  u'\u0038', u'\u0039', u'\u003a', u'\u003b', u'\u003c', u'\u003d', u'\u003e', u'\u003f',
-  u'\u0040', u'\u0041', u'\u0042', u'\u0043', u'\u0044', u'\u0045', u'\u0046', u'\u0047',
-  u'\u0048', u'\u0049', u'\u004a', u'\u004b', u'\u004c', u'\u004d', u'\u004e', u'\u004f',
-  u'\u0050', u'\u0051', u'\u0052', u'\u0053', u'\u0054', u'\u0055', u'\u0056', u'\u0057',
-  u'\u0058', u'\u0059', u'\u005a', u'\u005b', u'\u005c', u'\u005d', u'\u005e', u'\u005f',
-  u'\u0060', u'\u0061', u'\u0062', u'\u0063', u'\u0064', u'\u0065', u'\u0066', u'\u0067',
-  u'\u0068', u'\u0069', u'\u006a', u'\u006b', u'\u006c', u'\u006d', u'\u006e', u'\u006f',
-  u'\u0070', u'\u0071', u'\u0072', u'\u0073', u'\u0074', u'\u0075', u'\u0076', u'\u0077',
-  u'\u0078', u'\u0079', u'\u007a', u'\u007b', u'\u007c', u'\u007d', u'\u007e', u'\u0000',
-  u'\u2022', u'\u2020', u'\u2021', u'\u2026', u'\u2014', u'\u2013', u'\u0192', u'\u2044',
-  u'\u2039', u'\u203a', u'\u2212', u'\u2030', u'\u201e', u'\u201c', u'\u201d', u'\u2018',
-  u'\u2019', u'\u201a', u'\u2122', u'\ufb01', u'\ufb02', u'\u0141', u'\u0152', u'\u0160',
-  u'\u0178', u'\u017d', u'\u0131', u'\u0142', u'\u0153', u'\u0161', u'\u017e', u'\u0000',
-  u'\u20ac', u'\u00a1', u'\u00a2', u'\u00a3', u'\u00a4', u'\u00a5', u'\u00a6', u'\u00a7',
-  u'\u00a8', u'\u00a9', u'\u00aa', u'\u00ab', u'\u00ac', u'\u0000', u'\u00ae', u'\u00af',
-  u'\u00b0', u'\u00b1', u'\u00b2', u'\u00b3', u'\u00b4', u'\u00b5', u'\u00b6', u'\u00b7',
-  u'\u00b8', u'\u00b9', u'\u00ba', u'\u00bb', u'\u00bc', u'\u00bd', u'\u00be', u'\u00bf',
-  u'\u00c0', u'\u00c1', u'\u00c2', u'\u00c3', u'\u00c4', u'\u00c5', u'\u00c6', u'\u00c7',
-  u'\u00c8', u'\u00c9', u'\u00ca', u'\u00cb', u'\u00cc', u'\u00cd', u'\u00ce', u'\u00cf',
-  u'\u00d0', u'\u00d1', u'\u00d2', u'\u00d3', u'\u00d4', u'\u00d5', u'\u00d6', u'\u00d7',
-  u'\u00d8', u'\u00d9', u'\u00da', u'\u00db', u'\u00dc', u'\u00dd', u'\u00de', u'\u00df',
-  u'\u00e0', u'\u00e1', u'\u00e2', u'\u00e3', u'\u00e4', u'\u00e5', u'\u00e6', u'\u00e7',
-  u'\u00e8', u'\u00e9', u'\u00ea', u'\u00eb', u'\u00ec', u'\u00ed', u'\u00ee', u'\u00ef',
-  u'\u00f0', u'\u00f1', u'\u00f2', u'\u00f3', u'\u00f4', u'\u00f5', u'\u00f6', u'\u00f7',
-  u'\u00f8', u'\u00f9', u'\u00fa', u'\u00fb', u'\u00fc', u'\u00fd', u'\u00fe', u'\u00ff'
+  '\u0000', '\u0000', '\u0000', '\u0000', '\u0000', '\u0000', '\u0000', '\u0000',
+  '\u0000', '\u0000', '\u0000', '\u0000', '\u0000', '\u0000', '\u0000', '\u0000',
+  '\u0000', '\u0000', '\u0000', '\u0000', '\u0000', '\u0000', '\u0000', '\u0000',
+  '\u02d8', '\u02c7', '\u02c6', '\u02d9', '\u02dd', '\u02db', '\u02da', '\u02dc',
+  '\u0020', '\u0021', '\u0022', '\u0023', '\u0024', '\u0025', '\u0026', '\u0027',
+  '\u0028', '\u0029', '\u002a', '\u002b', '\u002c', '\u002d', '\u002e', '\u002f',
+  '\u0030', '\u0031', '\u0032', '\u0033', '\u0034', '\u0035', '\u0036', '\u0037',
+  '\u0038', '\u0039', '\u003a', '\u003b', '\u003c', '\u003d', '\u003e', '\u003f',
+  '\u0040', '\u0041', '\u0042', '\u0043', '\u0044', '\u0045', '\u0046', '\u0047',
+  '\u0048', '\u0049', '\u004a', '\u004b', '\u004c', '\u004d', '\u004e', '\u004f',
+  '\u0050', '\u0051', '\u0052', '\u0053', '\u0054', '\u0055', '\u0056', '\u0057',
+  '\u0058', '\u0059', '\u005a', '\u005b', '\u005c', '\u005d', '\u005e', '\u005f',
+  '\u0060', '\u0061', '\u0062', '\u0063', '\u0064', '\u0065', '\u0066', '\u0067',
+  '\u0068', '\u0069', '\u006a', '\u006b', '\u006c', '\u006d', '\u006e', '\u006f',
+  '\u0070', '\u0071', '\u0072', '\u0073', '\u0074', '\u0075', '\u0076', '\u0077',
+  '\u0078', '\u0079', '\u007a', '\u007b', '\u007c', '\u007d', '\u007e', '\u0000',
+  '\u2022', '\u2020', '\u2021', '\u2026', '\u2014', '\u2013', '\u0192', '\u2044',
+  '\u2039', '\u203a', '\u2212', '\u2030', '\u201e', '\u201c', '\u201d', '\u2018',
+  '\u2019', '\u201a', '\u2122', '\ufb01', '\ufb02', '\u0141', '\u0152', '\u0160',
+  '\u0178', '\u017d', '\u0131', '\u0142', '\u0153', '\u0161', '\u017e', '\u0000',
+  '\u20ac', '\u00a1', '\u00a2', '\u00a3', '\u00a4', '\u00a5', '\u00a6', '\u00a7',
+  '\u00a8', '\u00a9', '\u00aa', '\u00ab', '\u00ac', '\u0000', '\u00ae', '\u00af',
+  '\u00b0', '\u00b1', '\u00b2', '\u00b3', '\u00b4', '\u00b5', '\u00b6', '\u00b7',
+  '\u00b8', '\u00b9', '\u00ba', '\u00bb', '\u00bc', '\u00bd', '\u00be', '\u00bf',
+  '\u00c0', '\u00c1', '\u00c2', '\u00c3', '\u00c4', '\u00c5', '\u00c6', '\u00c7',
+  '\u00c8', '\u00c9', '\u00ca', '\u00cb', '\u00cc', '\u00cd', '\u00ce', '\u00cf',
+  '\u00d0', '\u00d1', '\u00d2', '\u00d3', '\u00d4', '\u00d5', '\u00d6', '\u00d7',
+  '\u00d8', '\u00d9', '\u00da', '\u00db', '\u00dc', '\u00dd', '\u00de', '\u00df',
+  '\u00e0', '\u00e1', '\u00e2', '\u00e3', '\u00e4', '\u00e5', '\u00e6', '\u00e7',
+  '\u00e8', '\u00e9', '\u00ea', '\u00eb', '\u00ec', '\u00ed', '\u00ee', '\u00ef',
+  '\u00f0', '\u00f1', '\u00f2', '\u00f3', '\u00f4', '\u00f5', '\u00f6', '\u00f7',
+  '\u00f8', '\u00f9', '\u00fa', '\u00fb', '\u00fc', '\u00fd', '\u00fe', '\u00ff'
 )
 
 assert len(_pdfDocEncoding) == 256
 
 _pdfDocEncoding_rev = {}
-for i in xrange(256):
+for i in range(256):
     char = _pdfDocEncoding[i]
-    if char == u"\u0000":
+    if char == "\u0000":
         continue
     assert char not in _pdfDocEncoding_rev
     _pdfDocEncoding_rev[char] = i
